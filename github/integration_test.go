--- conflicted
+++ resolved
@@ -462,13 +462,8 @@
 
 		path := "setup/config.txt"
 		content := "yaml content"
-<<<<<<< HEAD
 		files := []gitprovider.File{
 			gitprovider.File{
-=======
-		files := []gitprovider.CommitFile{
-			{
->>>>>>> ddea4187
 				Path:    &path,
 				Content: &content,
 			},
@@ -497,7 +492,6 @@
 		path = "setup/config2.txt"
 		content = "yaml content"
 		files = []gitprovider.CommitFile{
-			gitprovider.CommitFile{
 				Path:    &path,
 				Content: &content,
 			},
