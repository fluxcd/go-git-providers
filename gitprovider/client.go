/*
Copyright 2020 The Flux CD contributors.

Licensed under the Apache License, Version 2.0 (the "License");
you may not use this file except in compliance with the License.
You may obtain a copy of the License at

    http://www.apache.org/licenses/LICENSE-2.0

Unless required by applicable law or agreed to in writing, software
distributed under the License is distributed on an "AS IS" BASIS,
WITHOUT WARRANTIES OR CONDITIONS OF ANY KIND, either express or implied.
See the License for the specific language governing permissions and
limitations under the License.
*/

package gitprovider

import "context"

// Client is an interface that allows talking to a Git provider.
type Client interface {
	// The Client allows accessing all known resources.
	ResourceClient

	// SupportedDomain returns the domain endpoint for this client, e.g. "github.com", "gitlab.com" or
	// "my-custom-git-server.com:6443". This allows a higher-level user to know what Client to use for
	// what endpoints.
	// This field is set at client creation time, and can't be changed.
	SupportedDomain() string

	// ProviderID returns the provider ID (e.g. "github", "gitlab") for this client.
	// This field is set at client creation time, and can't be changed.
	ProviderID() ProviderID

	// HasTokenPermission returns a boolean indicating whether the supplied token has the requested
	// permission. Permissions should be coarse-grained and applicable to *all* providers.
	HasTokenPermission(ctx context.Context, permission TokenPermission) (bool, error)

	// Raw returns the Go client used under the hood to access the Git provider.
	Raw() interface{}
}

// ResourceClient allows access to resource-specific sub-clients.
type ResourceClient interface {
	// Organizations returns the OrganizationsClient handling sets of organizations.
	Organizations() OrganizationsClient

	// OrgRepositories returns the OrgRepositoriesClient handling sets of repositories in an organization.
	OrgRepositories() OrgRepositoriesClient

	// UserRepositories returns the UserRepositoriesClient handling sets of repositories for a user.
	UserRepositories() UserRepositoriesClient
}

//
//	Clients accessed through the top-level client, returning resource objects.
//

// OrganizationsClient operates on organizations the user has access to.
type OrganizationsClient interface {
	// Get a specific organization the user has access to.
	// This might also refer to a sub-organization.
	//
	// ErrNotFound is returned if the resource does not exist.
	Get(ctx context.Context, o OrganizationRef) (Organization, error)

	// List all top-level organizations the specific user has access to.
	//
	// List returns all available organizations, using multiple paginated requests if needed.
	List(ctx context.Context) ([]Organization, error)

	// Children returns the immediate child-organizations for the specific OrganizationRef o.
	// The OrganizationRef may point to any existing sub-organization.
	//
	// This is not supported in GitHub.
	//
	// Children returns all available organizations, using multiple paginated requests if needed.
	Children(ctx context.Context, o OrganizationRef) ([]Organization, error)

	// Possibly add Create/Update/Delete methods later
}

// OrgRepositoriesClient operates on repositories for organizations.
type OrgRepositoriesClient interface {
	// Get returns the repository for the given reference.
	//
	// ErrNotFound is returned if the resource does not exist.
	Get(ctx context.Context, r OrgRepositoryRef) (OrgRepository, error)

	// List all repositories in the given organization.
	//
	// List returns all available repositories, using multiple paginated requests if needed.
	List(ctx context.Context, o OrganizationRef) ([]OrgRepository, error)

	// Create creates a repository for the given organization, with the data and options.
	//
	// ErrAlreadyExists will be returned if the resource already exists.
	Create(ctx context.Context, r OrgRepositoryRef, req RepositoryInfo, opts ...RepositoryCreateOption) (OrgRepository, error)

	// Reconcile makes sure the given desired state (req) becomes the actual state in the backing Git provider.
	//
	// If req doesn't exist under the hood, it is created (actionTaken == true).
	// If req doesn't equal the actual state, the resource will be updated (actionTaken == true).
	// If req is already the actual state, this is a no-op (actionTaken == false).
	Reconcile(ctx context.Context, r OrgRepositoryRef, req RepositoryInfo, opts ...RepositoryReconcileOption) (resp OrgRepository, actionTaken bool, err error)
}

// UserRepositoriesClient operates on repositories for users.
type UserRepositoriesClient interface {
	// Get returns the repository at the given path.
	//
	// ErrNotFound is returned if the resource does not exist.
	Get(ctx context.Context, r UserRepositoryRef) (UserRepository, error)

	// List all repositories for the given user.
	//
	// List returns all available repositories, using multiple paginated requests if needed.
	List(ctx context.Context, o UserRef) ([]UserRepository, error)

	// Create creates a repository for the given user, with the data and options
	//
	// ErrAlreadyExists will be returned if the resource already exists.
	Create(ctx context.Context, r UserRepositoryRef, req RepositoryInfo, opts ...RepositoryCreateOption) (UserRepository, error)

	// Reconcile makes sure the given desired state (req) becomes the actual state in the backing Git provider.
	//
	// If req doesn't exist under the hood, it is created (actionTaken == true).
	// If req doesn't equal the actual state, the resource will be updated (actionTaken == true).
	// If req is already the actual state, this is a no-op (actionTaken == false).
	Reconcile(ctx context.Context, r UserRepositoryRef, req RepositoryInfo, opts ...RepositoryReconcileOption) (resp UserRepository, actionTaken bool, err error)
}

//
//	Clients accessed through resource objects.
//

// TeamsClient allows reading teams for a specific organization.
// This client can be accessed through Organization.Teams().
type TeamsClient interface {
	// Get a team within the specific organization.
	//
	// name may include slashes, but must not be an empty string.
	// Teams are sub-groups in GitLab.
	//
	// ErrNotFound is returned if the resource does not exist.
	Get(ctx context.Context, name string) (Team, error)

	// List all teams (recursively, in terms of subgroups) within the specific organization.
	//
	// List returns all available organizations, using multiple paginated requests if needed.
	List(ctx context.Context) ([]Team, error)

	// Possibly add Create/Update/Delete methods later
}

// TeamAccessClient operates on the teams list for a specific repository.
// This client can be accessed through Repository.TeamAccess().
type TeamAccessClient interface {
	// Get a team's permission level of this given repository.
	//
	// ErrNotFound is returned if the resource does not exist.
	Get(ctx context.Context, name string) (TeamAccess, error)

	// List the team access control list for this repository.
	//
	// List returns all available team access lists, using multiple paginated requests if needed.
	List(ctx context.Context) ([]TeamAccess, error)

	// Create adds a given team to the repository's team access control list.
	//
	// ErrAlreadyExists will be returned if the resource already exists.
	Create(ctx context.Context, req TeamAccessInfo) (TeamAccess, error)

	// Reconcile makes sure the given desired state (req) becomes the actual state in the backing Git provider.
	//
	// If req doesn't exist under the hood, it is created (actionTaken == true).
	// If req doesn't equal the actual state, the resource will be updated (actionTaken == true).
	// If req is already the actual state, this is a no-op (actionTaken == false).
	Reconcile(ctx context.Context, req TeamAccessInfo) (resp TeamAccess, actionTaken bool, err error)
}

// DeployKeyClient operates on the access credential list for a specific repository.
// This client can be accessed through Repository.DeployKeys().
type DeployKeyClient interface {
	// Get a DeployKey by its name.
	//
	// ErrNotFound is returned if the resource does not exist.
	Get(ctx context.Context, name string) (DeployKey, error)

	// List all deploy keys for the given repository.
	//
	// List returns all available deploy keys for the given type,
	// using multiple paginated requests if needed.
	List(ctx context.Context) ([]DeployKey, error)

	// Create a deploy key with the given specifications.
	//
	// ErrAlreadyExists will be returned if the resource already exists.
	Create(ctx context.Context, req DeployKeyInfo) (DeployKey, error)

	// Reconcile makes sure the given desired state (req) becomes the actual state in the backing Git provider.
	//
	// If req doesn't exist under the hood, it is created (actionTaken == true).
	// If req doesn't equal the actual state, the resource will be updated (actionTaken == true).
	// If req is already the actual state, this is a no-op (actionTaken == false).
	Reconcile(ctx context.Context, req DeployKeyInfo) (resp DeployKey, actionTaken bool, err error)
}

// CommitClient operates on the commits list for a specific repository.
// This client can be accessed through Repository.Commits().
type CommitClient interface {

	// ListPage lists repository commits of the given page and page size.
	ListPage(ctx context.Context, branch string, perPage int, page int) ([]Commit, error)
	// Create creates a commit with the given specifications.
	Create(ctx context.Context, branch string, message string, files []File) (Commit, error)
}

// BranchClient operates on the branches for a specific repository.
// This client can be accessed through Repository.Branches().
type BranchClient interface {
	// Create creates a branch with the given specifications.
	Create(ctx context.Context, branch, sha string) error
}

// PullRequestClient operates on the pull requests for a specific repository.
// This client can be accessed through Repository.PullRequests().
type PullRequestClient interface {
	// List lists all pull requests in the repository
	List(ctx context.Context) ([]PullRequest, error)
	// Create creates a pull request with the given specifications.
<<<<<<< HEAD
	Create(ctx context.Context, title, branch, baseBranch, description string) error
}

// FileClient operates on the branches for a specific repository.
// This client can be accessed through Repository.Branches().
type FileClient interface {
	// GetFiles fetch files content from specific path and branch
	Get(ctx context.Context, path, branch string) ([]*File, error)
=======
	Create(ctx context.Context, title, branch, baseBranch, description string) (PullRequest, error)
	// Get retrieves an existing pull request by number
	Get(ctx context.Context, number int) (PullRequest, error)
	// Merge merges a pull request with via either the "Squash" or "Merge" method
	Merge(ctx context.Context, number int, mergeMethod MergeMethod, message string) error
>>>>>>> ddea4187
}<|MERGE_RESOLUTION|>--- conflicted
+++ resolved
@@ -230,8 +230,11 @@
 	// List lists all pull requests in the repository
 	List(ctx context.Context) ([]PullRequest, error)
 	// Create creates a pull request with the given specifications.
-<<<<<<< HEAD
-	Create(ctx context.Context, title, branch, baseBranch, description string) error
+	Create(ctx context.Context, title, branch, baseBranch, description string) (PullRequest, error)
+	// Get retrieves an existing pull request by number
+	Get(ctx context.Context, number int) (PullRequest, error)
+	// Merge merges a pull request with via either the "Squash" or "Merge" method
+	Merge(ctx context.Context, number int, mergeMethod MergeMethod, message string) error
 }
 
 // FileClient operates on the branches for a specific repository.
@@ -239,11 +242,4 @@
 type FileClient interface {
 	// GetFiles fetch files content from specific path and branch
 	Get(ctx context.Context, path, branch string) ([]*File, error)
-=======
-	Create(ctx context.Context, title, branch, baseBranch, description string) (PullRequest, error)
-	// Get retrieves an existing pull request by number
-	Get(ctx context.Context, number int) (PullRequest, error)
-	// Merge merges a pull request with via either the "Squash" or "Merge" method
-	Merge(ctx context.Context, number int, mergeMethod MergeMethod, message string) error
->>>>>>> ddea4187
 }